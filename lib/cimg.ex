defmodule CImg do
  @moduledoc """
  A lightweight image processing module in Elixir using CImg, aimed at creating auxiliary routines for Deep Learning.

  ### Session execution

  Each function provided by CImg can be used alone (eager execution) or
  as a set of functions (session execution). 
  
  EAGER execution is good for interactive work because you can see the results
  of your image processing immediately. But it tends to consume more memory
  than necessary. On the other hand, SESSION execution reduces memory consumption
  because after assembling the image processing sequence, it is executed all at once.
  
  To perform image processing in SESSION mode, you must assemble a image processing
  sequence using Elixir's pipe syntax. At the entrance of the pipe, place
  a function {seed} that generates a %Builder{}, then pipe in the necessary
  image processing {grow}, and finally place a function {crop} that executes
  those image processing.
  
  In this document, the following symbols indicate which category each function belongs to.
    * {seed} - generate %Builder{}
    * {grow} - image processing piece
    * {crop} - execute session and get result

  #### Examples
  
     ```elixir
    img = CImg.load("sample.jpg")

    CImg.builder(img)               # generate %Builder{} with %CImg{} as seed image
    |> CImg.draw_circle(100, 100, 30, {0,0,255}) # building an image processing session
    |> CImg.draw_circle(150, 200, 40, {255,0,0}) # ...
    |> CImg.display(disp)           # execute above session and display result image on PC screen
    ```

  ### Data exchange with Nx
  It is easy to exchange %CImg{} and Nx tensors.

  ```elixir
  # convert CImg image to Nx.Tensor
  iex> img0 = CImg.load("sample.jpg")
  %CImg{{2448, 3264, 1, 3}, handle: #Reference<0.2112145695.4205182979.233827>}
  iex> tensor = CImg.to_binary(img0, dtype: "<u8")
         |> Nx.from_binary({:u, 8})

  # convert Nx.Tensor to CImg image
  iex> img1 = Nx.to_binary(tensor)
         |>CImg.from_bin(2448, 3264, 1, 3, "<u8")
  ```
  """
  alias __MODULE__
  alias CImg.NIF

  # image object
  #   :handle - Erlang resource object pointing to the CImg image.
  defstruct handle: nil

  defimpl Inspect do
    import Inspect.Algebra

    def inspect(cimg, opts) do
      concat(["%CImg{", to_doc(CImg.shape(cimg), opts), ", handle: ", to_doc(cimg.handle, opts), "}"])
    end
  end

  defmodule Builder do
    @moduledoc """
    Record the image processing sequence for SESSION execution.
    """
	  # builder object
	  #   :seed   - operation to get a initial image.
	  #   :script - image operations
	  defstruct seed: nil, script: []
  end

  defp push_cmd(%Builder{script: script}=builder, cmd) do
    %{builder| script: [cmd|script]}
  end

  @doc """
  {seed} Returns an empty builder for recording image processing scripts.

  ## Parameters

    None.

  ## Examples

    ```elixir
    # build a script
    script = CImg.builder()
      |> CImg.gray()
      |> CImg.resize({256, 256})

    # apply the script to an image.
    seed   = CImg.load("sample.jpg")
    result = CImg.run(script, seed)
    ```
  """
  def builder() do
    %Builder{}
  end

  @doc """
  {seed} Returns a builder with an existing %CImg{} as the seed image.

  ## Parameters

    * img - %CImg{}

  ## Examples

    ```elixir
    cimg = CImg.load("sample.jpg")

    result = CImg.builder(cimg)  # create %Builder{} has cimg
      |> CImg.draw_circle(100, 100, 30, {0, 255, 0})
      |> CImg.run()
    ```
  """
  def builder(%CImg{}=cimg) do
    %Builder{seed: {:copy, cimg}}
  end


  @doc """
  {seed} Returns a builder that uses an image read from the file as the seed image.

  ## Parameters

    * atom - image file format: `:jpeg` or `:png`
    * fname - file name

  ## Examples

    ```elixir
    result = CImg.builder(:jpeg, "sample.jpg")
      |> CImg.draw_circle(100, 100, 30, {0, 255, 0})
      |> CImg.run()
    ```
  """
  def builder(:file, fname) do
    %Builder{seed: {:load, fname}}
  end

  def builder(:image, jpeg_or_png) do
    %Builder{seed: {:load_from_memory, jpeg_or_png}}
  end


  @doc """
  {seed} Returns a builder whose seed image is an image of shape [x,y,z,c] filled with the value `val`.

  ## Parameters

    * x,y,z,c - shape of image
    * val - filling value

  ## Examples

    ```elixir
    res = CImg.builder(640, 480, 1, 3, 64)
      |> CImg.draw_circle(100, 100, 30, {0, 255, 0})
      |> CImg.run()
    ```
  """
  def builder(x, y, z, c, val) when is_integer(val) do
    %Builder{seed: {:create, x, y, z, c, val}}
  end


  @doc """
  {seed} Returns a builder that takes as seed image a binary - shape[], dtype -
  converted to an image

  ## Parameters

    * bin - binary
    * x,y,z,c - shape of the image represented by `bin`
    * dtype - data type of bin: `"<f4"`/32bit-float, `"<u1"`/8bit-unsigned-int

  ## Examples

    ```elixir
    result = CImg.builder(bin 640, 480, 1, 3, "<f4")
      |> CImg.draw_circle(100, 100, 30, {0, 255, 0})
      |> CImg.run()
    ```
  """
  def builder(bin, x, y, z, c, dtype) when is_binary(bin) do
    %Builder{seed: {:create_from_bin, bin, x, y, z, c, dtype}}
  end


  @doc """
  {crop} Returns an image with the script applied to the seed image.
  
  ## Parameters

    * builder - %Builder{}

  ## Examples

    ```elixir
    result = CImg.builder(100, 100, 1, 3, 0)
      |> CImg.draw_circle(100, 100, 30, {0, 255, 0})
      |> CImg.run()
    ```
  """
  def run(%Builder{seed: seed, script: script}) when not is_nil(seed) do
    script = [{:get_image} | script]
    with {:ok, img} <- NIF.cimg_run([seed | Enum.reverse(script)]),
      do: %CImg{handle: img}
  end


  @doc """
  {crop} Returns an image with the script applied to `cimg`.

  ## Parameters

    * builder - %Builder{}
    * cimg - %CImg{}

  ## Examples

    ```elixir
    cimg = CImg.load("sample.jpg")

    result = CImg.builder()
      |> CImg.draw_circle(100, 100, 30, {0, 255, 0})
      |> CImg.runit(cimg)
    ```
  """
  def run(%Builder{}=builder, %CImg{}=cimg) do
    run(%Builder{builder | seed: {:copy, cimg}})
  end


  @doc """
  {seed} Create image{x,y,z,c} filled `val`.

  ## Parameters

    * x,y,z,c - image's x-size, y-size, z-size and spectrum.
    * val     - filling value.

  ## Examples

    ```elixir
    img = CImg.create(200, 100, 1, 3, 127)
    ```
  """
  def create(x, y, z, c, val) when is_integer(val) do
    builder(x, y, z, c, val) |> run()
  end

  
  @doc """
  {seed} Load a image from file. The file types supported by this function are jpeg, ping and bmp.
  The file extension identifies which file type it is.

  ## Parameters

    * fname - file path of the image.

  ## Examples

    ```elixir
    img = CImg.load("sample.jpg")
    ```
  """
  def load(fname) do
    builder(:file, fname) |> run()
  end


  @doc """
  {seed} Create a image from jpeg/png format binary.
  You can create an image from loaded binary of the JPEG/PNG file.

  ## Parameters

    * jpeg_or_png - loaded binary of the image file.

  ## Examples

    ```elixir
    bin  = File.read!("sample.jpg")
    jpeg = CImg.from_binary(bin)
    ```
  """
  def from_binary(jpeg_or_png) do
    builder(:image, jpeg_or_png) |> run()
  end


  @doc """
  {seed} Create image{x,y,z,c} from raw binary.
  `create_from_bin` helps you to make the image from the serialiezed output tensor of DNN model.

  ## Parameters

    * bin - raw binary data to have in a image.
    * x,y,z,c - image's x-size, y-size, z-size and spectrum.
    * dtype - data type in the binary. any data types are converted to int8 in the image.
      - "<f4" - 32bit float (available value in range 0.0..1.0)
      - "<u1" - 8bit unsigned integer

  ## Examples

    ```elixir
    bin = TflInterp.get_output_tensor(__MODULE__, 0)
    img = CImg.create_from_bin(bin, 300, 300, 1, 3, "<f4")
    ```
  """
  def from_binary(bin, x, y, z, c, dtype) when is_binary(bin) do
    builder(bin, x, y, z, c, dtype) |> run()
  end


  @doc """
  {seed} Create the image from %Npy{} format data.

  ## Parameters

    * npy - %Npy{} has 3 rank.

  ## Examples

    ```elixir
    {:ok, npy} = Npy.load("image.npy")
    img = CImg.from_npy(npy)
    ```
  """
  def from_npy(%{descr: dtype, shape: {h, w, c}, data: bin}) do
    from_binary(bin, w, h, 1, c, dtype)
  end


  @doc """
  {crop} Get shape {x,y,z,c} of the image

  ## Parameters

    * img - %CImg{} or %Builder{}

  ## Examples

    ```elixir
    shape = CImg.shape(img)
    ```
  """
  def shape(%CImg{}=img) do
    builder(img) |> shape()
  end

  def shape(%Builder{seed: seed, script: script}) when not is_nil(seed) do
    script = [{:get_shape} | script]
    NIF.cimg_run([seed | Enum.reverse(script)])
  end


  @doc """
  {crop} Get byte size of the image

  ## Parameters

    * img - %CImg{} or %Builder{}

  ## Examples

    ```elixir
    size = CImg.size(img)
    ```
  """
  def size(%CImg{}=img) do
    builder(img) |> size()
  end

  def size(%Builder{seed: seed, script: script}) when not is_nil(seed) do
    script = [{:get_size} | script]
    NIF.cimg_run([seed | Enum.reverse(script)])
  end


  @doc """
  {crop} Save the image to the file.

  ## Parameters

    * img - %CImg{} or %Builder{}
    * fname - file path for the image. (only jpeg images - xxx.jpg - are available now)

  ## Examples

    ```elixir
    CImg.save(img, "sample.jpg")
    ```
  """
  def save(%CImg{}=img, fname) do
    builder(img)
    |> save(fname)
  end

  def save(%Builder{seed: seed, script: script}, fname)  when not is_nil(seed) do
    script = [{:save, fname} | script]
    NIF.cimg_run([seed | Enum.reverse(script)])
  end


  @doc """
  {crop} Get serialized binary of the image from top-left to bottom-right.
  `to_binary/2` helps you to make 32bit-float arrary for the input tensors of DNN model
  or jpeg/png format binary on memory.

  ## Parameters

    * img - %CImg{} or %Builder{}
    * opts - conversion options
      - :jpeg - convert to JPEG format binary.
      - :png - convert to PNG format binary.

      following options can be applied when converting the image to row binary.
      - { :dtype, xx } - convert pixel value to data type.
           available: "<f4"/32bit-float, "<u1"/8bit-unsigned-char
      - { :range, {lo, hi} } - normarilzed range when :dtype is "<f4".
           default range: {0.0, 1.0}
      - :nchw - transform axes NHWC to NCHW.
      - :bgr - convert color RGB -> BGR.

  ## Examples

    ```elixir
    img = CImg.load("sample.jpg")

    jpeg = CImg.to_binary(img, :jpeg)
    # convert to JPEG format binary on memory.

    png = CImg.to_binary(img, :png)
    # convert to PNG format binary on memory.

    bin1 = CImg.to_binary(img, [{dtype: "<f4"}, {:range, {-1.0, 1.0}}, :nchw])
    # convert pixel value to 32bit-float in range -1.0..1.0 and transform axis to NCHW.

    bin2 = CImg.to_binary(img, dtype: "<f4")
    # convert pixel value to 32bit-float in range 0.0..1.0.
    ```
  """
  def to_binary(img, opts \\ [])

  def to_binary(%CImg{}=cimg, opts) do
    builder(cimg)
    |> to_binary(opts)
  end

  def to_binary(%Builder{seed: seed, script: script}, opts) when opts in [:jpeg, :png] do
    script = [{:to_image, opts} | script]
    with {:ok, image} <- NIF.cimg_run([seed | Enum.reverse(script)]),
      do: image
  end

  def to_binary(%Builder{seed: seed, script: script}, opts) do
    dtype    = Keyword.get(opts, :dtype, "<f4")
    {lo, hi} = Keyword.get(opts, :range, {0.0, 1.0})
    nchw     = :nchw in opts
    bgr      = :bgr  in opts

    script = [{:to_bin, dtype, lo, hi, nchw, bgr} | script]
    with {:ok, _shape, bin} <- NIF.cimg_run([seed | Enum.reverse(script)]),
      do: bin
  end


  @doc """
  {crop} Convert the image to %Npy{} format data.

  ## Parameters

    * img - %CImg{} or %Builder{}
    * opts - conversion options
      - { :dtype, xx } - convert pixel value to data type.
           available: "<f4"/32bit-float, "<u1"/8bit-unsigned-char
      - { :range, {lo, hi} } - normarilzed range when :dtype is "<f4".
           default range: {0.0, 1.0}
      - :nchw - transform axes NHWC to NCHW.
      - :bgr - convert color RGB -> BGR.

  ## Examples

    ```elixir
    img = CImg.load("sample.jpg")

    npy1 =
      img
      |> CImg.to_npy()

    npy2 =
      img
      |> CImg.to_npy([{dtype: "<f4"}, {:range, {-1.0, 1.0}}, :nchw])
    # convert pixel value to 32bit-float in range -1.0..1.0 and transform axis to NCHW.
    ```
  """
  def to_npy(img, opts \\ [])

  def to_npy(%CImg{}=cimg, opts) do
    builder(cimg)
    |> to_npy(opts)
  end

  def to_npy(%Builder{seed: seed, script: script}, opts) do
    dtype    = Keyword.get(opts, :dtype, "<f4")
    {lo, hi} = Keyword.get(opts, :range, {0.0, 1.0})
    nchw     = :nchw in opts
    bgr      = :bgr  in opts

    script = [{:to_bin, dtype, lo, hi, nchw, bgr} | script]
    with {:ok, shape, bin} <- NIF.cimg_run([seed | Enum.reverse(script)]) do
      %{
        descr: dtype,
        fortran_order: false,
        shape: shape,
        data: bin
      }
    end
  end
<<<<<<< HEAD
  defdelegate resize(builder, size, align, fill),
    to: Builder
=======
>>>>>>> e22dd81e


  @doc """
  {crop} Get the pixel value at (x, y).

  ## Parameters

    * img - %CImg{} or %Builder{}
    * x,y,z,c - location in the image.

  ## Examples

    ```elixir
    val = CImg.get(img, 120, 40)
    ```
  """
  def get(img, x, y \\ 0, z \\ 0, c \\ 0)

  def get(%CImg{}=cimg, x, y, z, c) do
    builder(cimg) |> get(x, y, z, c)
  end

  def get(%Builder{seed: seed, script: script}, x, y, z, c) do
    script = [{:get, x, y, z, c} | script]
    NIF.cimg_run([seed | Enum.reverse(script)])
  end


  @doc """
  {crop} Extracting a partial image specified in a window from an image.

  ## Parameters

    * img - %CImg{} or %Builder{}
    * x0,y0,z0,c0, x1,y1,z1,c1 - window
    * bundary_condition -
  
  ## Examples
  
    ```elixir
    partial = CImg.get_crop(img, 100, 100, 0, 0, 400, 600, 0, 3)
    ```
  """
  def get_crop(img, x0, y0, z0, c0, x1, y1, z1, c1, boundary_conditions \\ 0)

  def get_crop(%CImg{}=cimg, x0, y0, z0, c0, x1, y1, z1, c1, boundary_conditions) do
    builder(cimg)
    |> get_crop(x0, y0, z0, c0, x1, y1, z1, c1, boundary_conditions)
  end

  def get_crop(%Builder{seed: seed, script: script}, x0, y0, z0, c0, x1, y1, z1, c1, boundary_conditions) do
    script = [{:get_crop, x0, y0, z0, c0, x1, y1, z1, c1, boundary_conditions} | script]
    with {:ok, img} <- NIF.cimg_run([seed | Enum.reverse(script)]),
      do: %CImg{handle: img}
  end


  @doc """
  {grow} Booking to clear the image.

  ## Parameters

    * builder - %Builder{}.

  ## Examples

  ```elixir
  result = CImg.builder(:file, "sample.jpg")
    |> CImg.clear()
    |> CImg.run()
  ```
  """
  def clear(%Builder{}=builder) do
    push_cmd(builder, {:clear})
  end


  @doc """
  {grow} Booking to fill the image with `val`.

  ## Parameters

    * builder - %Builder{}
    * val - filling value.

  ## Examples

    ```Elixir
    result = CImg.builder(cimg)
      |> CImg.fill(img, 0x7f)
      |> CImg.run()
    ```
  """
  def fill(%Builder{}=builder, val) do
    push_cmd(builder, {:fill, val})
  end


  @doc """
  {grow} Get the inverted image of the image.

  ## Examples

    ```elixir
    inv = CImg.invert(img)
    # get inverted image
    ```
  """
  def invert(%CImg{}=img) do
    builder(img)
    |> invert()
    |> run()
  end

  def invert(%Builder{}=builder) do
    push_cmd(builder, {:invert})
  end


  @doc """
  {grow} Get the gray image of the image.

  ## Parameters

    * img - %CImg{} or %Builder{}
    * opt_pn - intensity inversion: 0 (default) - no-inversion, 1 - inversion

  ## Examples

    ```elixir
    gray = CImg.gray(img)
    ```
  """
  def gray(img, opt_pn \\ 0)

  def gray(%CImg{}=cimg, opt_pn) do
    builder(cimg)
    |> gray(opt_pn)
    |> run()
  end

  def gray(%Builder{}=builder, opt_pn) do
    push_cmd(builder, {:gray, opt_pn})
  end


  @doc """
  {grow} Thresholding the image.

  ## Parameters

    * img - %CImg{} or %Builder{} object.
    * val - threshold value
    * soft -
    * strict -

  ## Examples

    ```Elixir
    res = CImg.threshold(img, 100)
    ```
  """
  def threshold(img, val, soft \\ false, strict \\ false)

  def threshold(%CImg{}=cimg, val, soft, strict) do
    builder(cimg)
    |> threshold(val, soft, strict)
    |> run()
  end

  def threshold(%Builder{}=builder, val, soft, strict) do
    push_cmd(builder, {:threshold, val, soft, strict})
  end


  @doc """
  {grow} Create color mapped image by lut.

  ## Parameters

    * img - %CImg{} or %Builder{}
    * lut - color map. build-in or user defined.
      - build-in map: {:default, :lines, :hot, :cool, :jet}
      - user defined: list of color tupple, [{0,0,0},{10,8,9},{22,15,24}...].
    * boundary - handling the pixel value outside the color map range.
      - 0 - set to zero value.
      - 1 -
      - 2 - repeat from the beginning of the color map.
      - 3 - repeat while wrapping the color map.

  ## Examples

    ```elixir
    gray = CImg.load("sample.jpg") |> CImg.gray()

    jet = CImg.color_mapping(gray, :jet)
    # heat-map coloring.

    custom = CImg.color_mapping(gray, [{0,0,0},{10,8,9},{22,15,24}], 2)
    # custom coloring.
    ```
  """
  def color_mapping(img, lut \\ :default, boundary \\ 0)

  def color_mapping(%CImg{}=cimg, lut, boundary) do
    builder(cimg)
    |> color_mapping(lut, boundary)
    |> run()
  end

  def color_mapping(%Builder{}=builder, lut, boundary) do
    cond do
      lut in [:default, :lines, :hot, :cool, :jet] ->
      	  push_cmd(builder, {:color_mapping, lut, boundary})
      is_list(lut) ->
      	  push_cmd(builder, {:color_mapping_by, lut, boundary})
    end
  end


  @doc """
  {grow} Bluring image.

  ## Parameters

    * img - %CImg{} or %Builder{}
    * sigma -
    * boundary_conditions -
    * is_gaussian -

  ## Examples

    ```elixir
    img = CImg.load("sample.jpg")
    blured = CImg.blur(img, 0.3)
    ```
  """
  def blur(img, sigma, boundary_conditions \\ true, is_gaussian \\ true)

  def blur(%CImg{}=cimg, sigma, boundary_conditions, is_gaussian) do
    builder(cimg)
    |> blur(sigma, boundary_conditions, is_gaussian)
    |> run()
  end

  def blur(%Builder{}=builder, sigma, boundary_conditions, is_gaussian) do
    push_cmd(builder, {:blur, sigma, boundary_conditions, is_gaussian})
  end


  @doc """
  {grow} mirroring the image on `axis`

  ## Parameters

    * img - %CImg{} or %Builder{}
    * axis - flipping axis: :x, :y

  ## Examples

    ```elixir
    mirror = CImg.mirror(img, :y)
    # vertical flipping
    ```
  """
  def mirror(%CImg{}=img, axis) do
    builder(img)
    |> mirror(axis)
    |> run()
  end

  def mirror(%Builder{}=builder, axis) when axis in [:x, :y] do
  	push_cmd(builder, {:mirror, axis})
  end


  @doc """
  {grow} transpose the image

  ## Parameters

    * img - %CImg{} or %Builder{}

  ## Examples

    ```elixir
    transposed = CImg.transpose(img)
    ```
  """
  def transpose(%CImg{}=img) do
    builder(img)
    |> transpose()
    |> run()
  end

  def transpose(%Builder{}=builder) do
    push_cmd(builder, {:transpose})
  end


  @doc """
  {grow} Get a new image object resized {x, y}.

  ## Parameters

    * cimg - image object.
    * {x, y} - resize width and height or
      scale  - resize scale
    * align - alignment mode
      - :none - fit resizing
      - :ul - fixed aspect resizing, upper-leftt alignment.
      - :br - fixed aspect resizing, bottom-right alignment.
    * fill - filling value for the margins, when fixed aspect resizing.

  ## Examples

    ```elixir
    img = CImg.load("sample.jpg")
    result = CImg.get_resize(img, {300,300}, :ul)
    ```
  """
  def resize(img, size, align \\ :none, fill \\ 0)

  def resize(%CImg{}=cimg, scale, align, fill) when is_float(scale) do
    size_xy = -round(100*scale)
    resize(cimg, {size_xy, size_xy}, align, fill)
  end

  def resize(%CImg{}=cimg, size, align, fill) when tuple_size(size) == 2 do
    builder(cimg)
    |> resize(size, align, fill)
    |> run()
  end

  def resize(%Builder{}=builder, {x, y}, align, fill) do
    align = case align do
      :none -> 0
      :ul   -> 1
      :br   -> 2
      _     -> raise(ArgumentError, "unknown align '#{align}'.")
    end

    push_cmd(builder, {:resize, x, y, align, fill})
  end


  @doc """
  {grow} Set the pixel value at (x, y).

  ## Parameters

    * builder - %Builder{}
    * val - value.
    * x,y,z,c - location in the image.

  ## Examples

    ```elixir
    result = CImg.builder(cimg)
      |> CImg.set(0x7f, 120, 40)
      |> CImg.run()
    ```
  """
  def set(%Builder{}=builder, x, y \\ 0, z \\ 0, c \\ 0, val) do
    push_cmd(builder, {:set, x, y, z, c, val})
  end


  @doc """
  {grow} Booking to draw rectangle in the image.

  ## Parameters

    * builder - %Builder{}
    * x0,y0,x1,y1 - diagonal coordinates. if all of them are integer, they mean
    actual coodinates. if all of them are float within 0.0-1.0, they mean ratio
    of the image.
    * color - boundary color
    * opacity - opacity: 0.0-1.0
    * pattern - boundary line pattern: 32bit pattern

  ## Examples

    ```elixir
    CImg.builder(cimg)
    |> CImg.draw_rect(img, 50, 30, 100, 80, {255, 0, 0}, 0.3, 0xFF00FF00)
    |> CImg.display()

    CImg.builder(cimg)
    |> CImg.draw_rect(img, 0.2, 0.3, 0.6, 0.8, {0, 255, 0})
    |> CImg.display()
    ```
  """
  def draw_rect(%Builder{}=builder, x0, y0, x1, y1, color, opacity \\ 1.0, pattern \\ 0xFFFFFFFF) do
    cond do
      Enum.all?([x0, y0, x1, y1], &is_integer/1) ->
        push_cmd(builder, {:draw_rectangle, x0, y0, x1, y1, color, opacity, pattern})
      Enum.all?([x0, y0, x1, y1], fn x -> 0.0 <= x and x <= 1.0 end) ->
      	push_cmd(builder, {:draw_rectangle_ratio, x0, y0, x1, y1, color, opacity, pattern})
    end
  end


  @doc """
  {grow} Booking to draw filled circle in the image.

  ## Parameters

    * builder - %Builder{}
    * x0,y0 - circle center location
    * radius - circle radius
    * color - filling color
    * opacity - opacity: 0.0-1.0

  ## Examples

    ```elixir
    result = CImg.builder(cimg)
      |> CImg.draw_circle(imge, 100, 80, 40, {0, 0, 255})
      |> CImg.run()
    ```
  """
  def draw_circle(%Builder{}=builder, x0, y0, radius, color, opacity \\ 1.0) do
    push_cmd(builder, {:draw_circle_filled, x0, y0, radius, color, opacity})
  end


  @doc """
  {grow} Booking to draw circle in the image.

  ## Parameters

    * builder - %Builder{}
    * x0,y0 - circle center location
    * radius - circle radius
    * color - boundary color
    * opacity - opacity: 0.0-1.0
    * pattern - boundary line pattern

  ## Examples

    ```Elixir
    result = CImg.builder(cimg)
      |> CImg.draw_circle(imge, 100, 80, 40, {0, 0, 255}, 0.3, 0xFFFFFFFF)
      |> CImg.run()
    ```
  """
  def draw_circle(%Builder{}=builder, x0, y0, radius, color, opacity, pattern) do
    push_cmd(builder, {:draw_circle, x0, y0, radius, color, opacity, pattern})
  end


  @doc """
  {grow} Booking to draw graph.

  ## Parameters

    * builder - %Builder{}
    * data - plot data (%CImg{})
    * color - RGB color tuple: {R,G,B} where 0 ≦ R,G,B ≦ 255
    * opacity -
    * plot_type - 
      * 0 = No plot.
      * 1 = Plot using segments.
      * 2 = Plot using cubic splines.
      * 3 = Plot with bars.
    * vertex_type - 
      * 0 = No points.
      * 1 = Point.
      * 2 = Straight cross.
      * 3 = Diagonal cross.
      * 4 = Filled circle.
      * 5 = Outlined circle.
      * 6 = Square.
      * 7 = Diamond.
    * ymin, ymax - lower and upper bound of the y-range
    * pattern - line style

  ## Examples
  
    ```elixir
      CImg.builder(screen)
        |> CImg.draw_graph(CImg.get_crop(image, 0, y, 0, 0, width-1, y, 0, 0), red,   1.0, 1, 0, 255.0, 0.0)
        |> CImg.draw_graph(CImg.get_crop(image, 0, y, 0, 1, width-1, y, 0, 1), green, 1.0, 1, 0, 255.0, 0.0)
        |> CImg.draw_graph(CImg.get_crop(image, 0, y, 0, 2, width-1, y, 0, 2), blue,  1.0, 1, 0, 255.0, 0.0)
        |> CImg.display(draw_disp)
    ```
  """
  def draw_graph(%Builder{}=builder, data, color, opacity \\ 1.0, plot_type \\ 1, vertex_type \\ 1, ymin \\ 0.0, ymax \\ 0.0, pattern \\ 0xFFFFFFFF) do
    push_cmd(builder, {:draw_graph, data, color, opacity, plot_type, vertex_type, ymin, ymax, pattern})
  end


  @doc """
  {grow} Booking to move pixels on the image according to the mapping table.

  ## Parameters

    * img - %CImg{} or %Builder{}
    * mapping - mapping table. ex) [{[10,10],[10,20]}], move pixel at [10,10] to [10,20]
    * cx, cy, cz - location of upper-left mapping table on both images.

  ## Examples

    ```elixir
    map = [{[20,20],[25,25]}, {[20,21],[25,26]}]

    result = CImg.builder(:jpeg, "sample.jpg")
      |> CImg.draw_morph(map)
      |> CImg.run()
    ```
  """
<<<<<<< HEAD
  def draw_rect(%Builder{}=builder, x0, y0, x1, y1, color, opacity \\ 1.0, pattern \\ 0xFFFFFFFF) do
    # mutable operation.
    cond do
      Enum.all?([x0, y0, x1, y1], &is_integer/1) ->
        NIF.cimg_draw_rectangle(builder, x0, y0, x1, y1, color, opacity, pattern)
      Enum.all?([x0, y0, x1, y1], fn x -> 0.0 <= x and x <= 1.0 end) ->
        NIF.cimg_draw_ratio_rectangle(builder, x0, y0, x1, y1, color, opacity, pattern)
      true -> builder
    end
=======
  def draw_morph(img, mapping, cx \\ 0, cy \\ 0, cz \\ 0)

  def draw_morph(%CImg{}=cimg, mapping, cx, cy, cz) do
    builder(cimg)
    |> draw_morph(mapping, cx, cy, cz)
    |> run()
  end

  def draw_morph(%Builder{}=builder, mapping, cx, cy, cz) do
    push_cmd(builder, {:draw_morph, mapping, cx, cy, cz})
>>>>>>> e22dd81e
  end


  @doc """
  {crop} Display the image on the CImgDisplay object.

  ## Parameters

    * img - %CImg{} or %Builder{}
    * display - CImgDisplay object

  ## Examples

    ```elixir
    CImg.display(cimg)

    CImg.builder(cimg)
    |> CImg.draw_circle(100, 100, 50, {255, 0, 0})
    |> CImg.display()
    ```
  """
  def display(%CImg{}=img) do
    builder(img) |> display()
  end

  def display(%Builder{seed: seed, script: script}) do
    script = [{:display} | script]
    NIF.cimg_run([seed | Enum.reverse(script)])
  end


  @doc """
  {crop} Display the image on the CImgDisplay object.

  ## Parameters

    * cimg - %CImg{} or %Builder{}
    * display - CImgDisplay object

  ## Examples

    ```elixir
    disp = CImgDisplay.create(img, "Sample")
    CImg.display(img, disp)
    ```
  """
  def display(%CImg{}=img, disp) do
    builder(img) |> display(disp)
  end

  def display(%Builder{seed: seed, script: script}, disp) when not is_nil(seed) do
    script = [{:display_on, disp} | script]
    NIF.cimg_run([seed | Enum.reverse(script)])
  end

  @doc """
  [mut] Draw text in th image.
  
  ## Parameters
  
    * x,y - position on the image where the text will begin to be drawn.
    * text - the text to be drawn.
    * fg_color - foreground color. choose one of the following:
            :white,:sliver,:gray,:black,:red,:maroon,:yellow,:olive,:lime,:green,:aqua,:teal,:blue,:navy,:fuchsia,:purple,:transparent
    * bg_color - background color.
    * opacity - opacity: 0.0..1.0.
    * font_height - font height in pixels.

  ## Examples
  
    ```Elixir
    res = CImg.draw_text(builder, 10, 20, "Hello world!", :white, :transparent, 1.0, 32)
    ```
  """
  def draw_text(%Builder{}=builder, x, y, text, font_height, fg_color, bg_color \\ :transparent, opacity \\ 1.0) do
    NIF.cimg_draw_text(builder, x, y, text, fg_color, bg_color, opacity, font_height)
  end

  @doc """
  Display the image on the CImgDisplay object.

  ## Parameters

    * cimg - image object.
    * display - CImgDisplay object

  ## Examples

    ```Elixir
    disp = CImgDisplay.create(img, "Sample")
    CImg.display(cimg, disp)
    ```
  """
  def display_kino() do
    %{__struct__: Kino.Image, content: "", mime_type: "image/jpeg"}
  end

end<|MERGE_RESOLUTION|>--- conflicted
+++ resolved
@@ -525,11 +525,6 @@
       }
     end
   end
-<<<<<<< HEAD
-  defdelegate resize(builder, size, align, fill),
-    to: Builder
-=======
->>>>>>> e22dd81e
 
 
   @doc """
@@ -1042,17 +1037,6 @@
       |> CImg.run()
     ```
   """
-<<<<<<< HEAD
-  def draw_rect(%Builder{}=builder, x0, y0, x1, y1, color, opacity \\ 1.0, pattern \\ 0xFFFFFFFF) do
-    # mutable operation.
-    cond do
-      Enum.all?([x0, y0, x1, y1], &is_integer/1) ->
-        NIF.cimg_draw_rectangle(builder, x0, y0, x1, y1, color, opacity, pattern)
-      Enum.all?([x0, y0, x1, y1], fn x -> 0.0 <= x and x <= 1.0 end) ->
-        NIF.cimg_draw_ratio_rectangle(builder, x0, y0, x1, y1, color, opacity, pattern)
-      true -> builder
-    end
-=======
   def draw_morph(img, mapping, cx \\ 0, cy \\ 0, cz \\ 0)
 
   def draw_morph(%CImg{}=cimg, mapping, cx, cy, cz) do
@@ -1063,7 +1047,6 @@
 
   def draw_morph(%Builder{}=builder, mapping, cx, cy, cz) do
     push_cmd(builder, {:draw_morph, mapping, cx, cy, cz})
->>>>>>> e22dd81e
   end
 
 
